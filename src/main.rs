mod fastaio;
use crate::fastaio::*;
use clap::Parser;

mod distance;
use crate::distance::tn93;

#[derive(Parser, Debug)]
#[clap(author, version, about, long_about = None)]
struct Args {
    // input alignment
    #[clap(short, long)]
    input: String,
}

fn main() {
    let args = Args::parse();

//     let (w, n) = align_dims(&args.input).unwrap();
    
//     println!("{} {}", w, n);

//    let ba = populate_array(&args.input);

   let efra = populate_struct_array(&args.input).unwrap();

   let mut d: f64 = 0.0;

   println!("sequence1\tsequence2\tdistance");

<<<<<<< HEAD
   for i in 0..efra.len()-1 {
       for j in i+1..efra.len() {
            d = tn93(&efra[i], &efra[j]);
            println!("{}\t{}\t{}", &efra[i].id, &efra[j].id, d)
       }
   }
=======
   let ba = populate_array(&args.input);

    // let consensus = fasta_consensus(&args.input).unwrap();
    // println!("{}", consensus.chars().count());
>>>>>>> 89ecdac6
}<|MERGE_RESOLUTION|>--- conflicted
+++ resolved
@@ -28,17 +28,11 @@
 
    println!("sequence1\tsequence2\tdistance");
 
-<<<<<<< HEAD
    for i in 0..efra.len()-1 {
        for j in i+1..efra.len() {
             d = tn93(&efra[i], &efra[j]);
             println!("{}\t{}\t{}", &efra[i].id, &efra[j].id, d)
        }
    }
-=======
-   let ba = populate_array(&args.input);
 
-    // let consensus = fasta_consensus(&args.input).unwrap();
-    // println!("{}", consensus.chars().count());
->>>>>>> 89ecdac6
 }